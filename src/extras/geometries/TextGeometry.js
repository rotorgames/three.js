--- conflicted
+++ resolved
@@ -88,112 +88,6 @@
 	THREE.FontUtils.style = style;
 
 	THREE.FontUtils.bevelSize = bevelSize;
-
-<<<<<<< HEAD
-	
-	
-	
-=======
-	// Get a Font data json object
-
-	var data = THREE.FontUtils.drawText( text );
-
-	var vertices = data.points;
-	var faces = data.faces;
-	var contour = data.contour;
-	var bevelPoints = data.bevel;
-
-	var scope = this;
-
-	scope.vertices = [];
-	scope.faces = [];
-
-	var i,
-		vert, vlen = vertices.length,
-		face, flen = faces.length,
-		bevelPt, blen = bevelPoints.length;
-
-	// Back facing vertices
-
-	for ( i = 0; i < vlen; i++ ) {
-
-		vert = vertices[ i ];
-		v( vert.x, vert.y, 0 );
-
-	}
-
-	// Front facing vertices
-
-	for ( i = 0; i < vlen; i++ ) {
-
-		vert = vertices[ i ];
-		v( vert.x, vert.y, height );
-
-	}
-
-	if ( bevelEnabled ) {
-
-		for ( i = 0; i < blen; i++ ) {
-
-			bevelPt = bevelPoints[ i ];
-			v( bevelPt.x, bevelPt.y, bevelThickness );
-
-		}
-
-		for ( i = 0; i < blen; i++ ) {
-
-			bevelPt = bevelPoints[ i ];
-			v( bevelPt.x, bevelPt.y, height - bevelThickness );
-
-		}
-
-	}
-
-	// Bottom faces
-
-	for ( i = 0; i < flen; i++ ) {
-
-		face = faces[ i ];
-		f3( face[ 2 ], face[ 1 ], face[ 0 ] );
-
-	}
-
-	// Top faces
-
-	for ( i = 0; i < flen; i++ ) {
-
-		face = faces[ i ];
-		f3( face[ 0 ] + vlen, face[ 1 ] + vlen, face[ 2 ] + vlen );
-
-	}
-
-	var lastV;
-	var j, k, l, m;
-
-	if ( bevelEnabled ) {
-
-		i = bevelPoints.length;
-
-		while ( --i > 0 ) {
-
-			if ( !lastV ) {
-
-				lastV = contour[ i ];
-
-			} else if ( lastV.equals( contour[ i ] ) ) {
-
-				// We reached the last point of a closed loop
-
-				lastV = null;
-				continue;
-
-			}
-
-			l = vlen * 2 + i;
-			m = l - 1;
-
-			// Create faces for the z-sides of the text
->>>>>>> f72cec85
 
 
 };
@@ -630,29 +524,15 @@
 
 		
 		for ( i = 0; i < length; i++ ) {
-<<<<<<< HEAD
 			var path = new THREE.Path();
-=======
-
->>>>>>> f72cec85
+
 			var ret = this.extractGlyphPoints( chars[ i ], face, scale, offset, path );
 			offset += ret.offset;
 			characterPts.push( ret.points );
 			allPts = allPts.concat( ret.points );
-<<<<<<< HEAD
 			fontPaths.push( ret.path );
 			
 		}
-		
-=======
-			//fontPaths.push( ret.path );
-
-		}
-
-		//path.debug(document.getElementById("boo"));
-		console.log(path);
-
->>>>>>> f72cec85
 
 		// get the width
 
