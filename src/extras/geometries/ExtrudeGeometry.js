/**
 * @author zz85 / http://www.lab4games.net/zz85/blog
 * Creates extruded geometry from a path shape.
 **/

<<<<<<< HEAD
THREE.ExtrudeGeometry = function( shapes, options ) {
	
	THREE.Geometry.call( this );
	
	shapes = shapes instanceof Array ? shapes : [ shapes ];
	
	var s=0, sl = shapes.length, shape;
	
	for (;s<sl;s++) {
		shape = shapes[s];
		console.log(shape);
		this.addShape( shape, options );
		
	}
	
};
	
THREE.ExtrudeGeometry.prototype = new THREE.Geometry();

THREE.ExtrudeGeometry.prototype.constructor = THREE.ExtrudeGeometry;
	
	
THREE.ExtrudeGeometry.prototype.addShape = function( shape, options ) {

	var amount = options.amount !== undefined ? options.amount : 100;

	var bevelThickness = options.bevelThickness !== undefined ? options.bevelThickness : 6; // 10
	var bevelSize = options.bevelSize !== undefined ? options.bevelSize : bevelThickness; // 8 
=======
THREE.ExtrudeGeometry = function ( shape, options ) {

	var amount = options.amount !== undefined ? options.amount : 100;

	// todo: bevel

	var bevelThickness = options.bevelThickness !== undefined ? options.bevelThickness : 8; // 10
	var bevelSize = options.bevelSize !== undefined ? options.bevelSize : bevelThickness; // 8
>>>>>>> f72cec85
	var bevelEnabled = options.bevelEnabled !== undefined ? options.bevelEnabled : true; // false
	var bevelSegments = options.bevelSegments !== undefined ? options.bevelSegments : 3;

	// We should set bevel segments to 0 if bevel is not enabled.

	if ( !bevelEnabled ) bevelSegments = 0;


	var steps = options.steps !== undefined ? options.steps : 1;

	var extrudePath = options.path !== undefined ? options.path : null;
	var extrudePts, extrudeByPath = false;

	if ( extrudePath ) {

		extrudePts = extrudePath.getPoints();
		steps = extrudePts.length;
		extrudeByPath = true;

	}


	// TODO, extrude by path's tangents? also via 3d path?
<<<<<<< HEAD
	
=======

	THREE.Geometry.call( this );

>>>>>>> f72cec85
	// Variables initalization

	var ahole, h, hl; // looping of holes
	var scope = this;
	var bevelPoints = [];
<<<<<<< HEAD
	
	var shapesOffset = this.vertices.length;
	

	// getPoints
	var shapePoints = shape.extractAllPoints(false, 8);
	// false for getPoints | true for getSpacedPoints() for points with equal divisions
	
    var vertices = shapePoints.shape; 
	var holes =  shapePoints.holes;
	
=======

	var shapePoints = shape.extractAllPoints(); // use shape.extractAllSpacedPoints() for points with equal divisions

    var vertices = shapePoints.shape;
	var holes = shapePoints.holes;

>>>>>>> f72cec85
	var reverse = !THREE.Shape.Utils.isClockWise( vertices ) ;

	if ( reverse ) {

		vertices = vertices.reverse();

		// Maybe we should also check if holes are in the opposite direction, just to be safe ...

		for ( h = 0, hl = holes.length;  h < hl; h ++ ) {

			ahole = holes[ h ];

			if ( THREE.Shape.Utils.isClockWise( ahole ) ) {

				holes[ h ] = ahole.reverse();

			}

		}

		reverse = false; // If vertices are in order now, we shouldn't need to worry about them again (hopefully)!

	}


	var faces = THREE.Shape.Utils.triangulateShape ( vertices, holes );
	//var faces = THREE.Shape.Utils.triangulate2( vertices, holes );

	//console.log(faces);

	////
	///   Handle Vertices
	////

	var contour = vertices; // vertices has all points but contour has only points of circumference

	for ( h = 0, hl = holes.length;  h < hl; h ++ ) {

		ahole = holes[ h ];

		vertices = vertices.concat( ahole );

	}

	// Find all centroids of shapes and holes

	var i, il;
	var sum = new THREE.Vector2();

	for ( i = 0, il = contour.length; i < il; i ++ ) {

		sum.addSelf( contour[ i ] );

	}

	var contourCentroid = sum.divideScalar( contour.length );

	var holesCentroids = [];

	for ( h = 0, hl = holes.length; h < hl; h ++ ) {

		sum = new THREE.Vector2();
		ahole = holes[ h ];

		for ( i=0, il = ahole.length; i < il; i ++ ) {

			sum.addSelf( ahole[ i ] );

		}

		holesCentroids[ h ] = sum.divideScalar( ahole.length );

	}

	function scalePt ( pt, centroid, size, expandOutwards /* Boolean */ ) {

		var vectorFromCentroid = pt.clone().subSelf( centroid );
		var adj = size / vectorFromCentroid.length();

		if ( expandOutwards ) {

			adj = 1 + adj;

		}  else {

			adj = 1 - adj;

		}

		return vectorFromCentroid.multiplyScalar( adj ).addSelf( centroid );

	}
<<<<<<< HEAD
	
	function scalePt2 (pt, vec, size ) {
		//return vec.clone().multiplyScalar( size ).addSelf( pt );
		return pt.clone().addSelf(vec.clone().multiplyScalar( size ));
	}
	
=======

>>>>>>> f72cec85

	var b, bs, t, z,
		vert, vlen = vertices.length,
		face, flen = faces.length,
		cont, clen = contour.length;

<<<<<<< HEAD
	var bs;
	
	//------
	// Find directions for point movement
	//
	
	var RAD_TO_DEGREES = 180 / Math.PI;

	
	function getBevelVec(pt_i, pt_j, pt_k) {
		
		var anglea = Math.atan2(pt_j.y - pt_i.y, pt_j.x - pt_i.x);
		var angleb = Math.atan2(pt_k.y - pt_i.y, pt_k.x - pt_i.x);
		
		if ( anglea > angleb) {
			angleb += Math.PI*2;
		}
		
		
		// var anglea = Math.atan2(pt_i.y - pt_j.y, pt_i.x - pt_j.x);
		// 	var angleb = Math.atan2(pt_i.y - pt_k.y, pt_i.x - pt_k.x);
		// 	
		// 	console.log('>?', anglea > angleb);
		// 	
		// 	if ( anglea < angleb) {
		// 		angleb += Math.PI*2;
		// 	}
		
		
		//x = Math.cos(anglea) + Math.cos(angleb);
		//y = Math.sin(anglea) + Math.sin(angleb);
		//anglec = Math.atan2(y,x);
		
		
		anglec = (anglea + angleb ) / 2;
				
		//console.log('angle1', anglea * RAD_TO_DEGREES,'angle2', angleb * RAD_TO_DEGREES, 'anglec', anglec *RAD_TO_DEGREES);
		
		var x = Math.cos(anglec);
		var y = Math.sin(anglec);
	
		var vec = new THREE.Vector2(x,y).normalize();
		
		return vec;
	}
	
	var contourMovements = [];
	
	for ( i = 0, il = contour.length, j = il-1, k = i + 1; i < il; i++,j++,k++ ) {
		if (j==il) j = 0;
		if (k==il) k = 0;
		
		//  (j)---(i)---(k)
		// console.log('i,j,k', i, j , k)

		var pt_i = contour[ i ];
		var pt_j = contour[ j ];
		var pt_k = contour[ k ];
		
		contourMovements[i]= getBevelVec(contour[ i ], contour[ j ], contour[ k ] );
		
		
	}
	
	var holesMovements = [], oneHoleMovements;
	
	for ( h = 0, hl = holes.length; h < hl; h++ ) {

		ahole = holes[h];
		
		oneHoleMovements = [];
		
		for ( i = 0, il = ahole.length, j = il-1, k = i + 1; i < il; i++,j++,k++ ) {
			if (j==il) j = 0;
			if (k==il) k = 0;

			//  (j)---(i)---(k)
			oneHoleMovements[i]= getBevelVec(ahole[ i ], ahole[ j ], ahole[ k ] );

		}
		
		holesMovements.push(oneHoleMovements);

	}
	
	
	
=======
>>>>>>> f72cec85
	// Loop bevelSegments, 1 for the front, 1 for the back

	for ( b = bevelSegments; b > 0; b -- ) {

		t = b / bevelSegments;
		z = bevelThickness * t;

		// Formula could probably be simplified
<<<<<<< HEAD
		//bs = bevelSize * (1-Math.sin ((1-t) * Math.PI/2 )) ; //bevelSize * t ;
		bs = bevelSize * t ;
		
		// contract shape
		for ( i = 0, il = contour.length; i < il; i++ ) {

			vert = scalePt2(contour[i], contourMovements[i], bs);
			v( vert.x, vert.y,  - z);
=======

		bs = bevelSize * ( 1 - Math.sin ( ( 1 - t ) * Math.PI/2 ) ) ; // bevelSize * t ;

		// contract shape

		for ( i = 0, il = contour.length; i < il; i ++ ) {

			vert = scalePt( contour[ i ], contourCentroid, bs, false );
			v( vert.x, vert.y, -z );
>>>>>>> f72cec85

		}

		// expand holes

		for ( h = 0, hl = holes.length; h < hl; h++ ) {

<<<<<<< HEAD
			ahole = holes[h];
			oneHoleMovements = holesMovements[h];
			
			for ( i = 0, il = ahole.length; i < il; i++ ) {

				vert = scalePt2(ahole[i], oneHoleMovements[i], bs);
=======
			ahole = holes[ h ];

			for ( i = 0, il = ahole.length; i < il; i++ ) {

				vert = scalePt( ahole[ i ], holesCentroids[ h ], bs, true );
>>>>>>> f72cec85
				v( vert.x, vert.y,  -z );

			}

		}
<<<<<<< HEAD
		
		
		
=======

>>>>>>> f72cec85
	}


	// Back facing vertices

	for ( i = 0; i < vlen; i ++ ) {

		vert = vertices[ i ];
		//v( vert.x, vert.y, 0 );

		if ( !extrudeByPath ) {

			v( vert.x, vert.y, 0 );

		} else {

			v( vert.x, vert.y + extrudePts[ 0 ].y, extrudePts[ 0 ].x );

		}

	}

	// Add stepped vertices...
	// Including front facing vertices

	var s;

	for ( s = 1; s <= steps; s ++ ) {

		for ( i = 0; i < vlen; i ++ ) {

			vert = vertices[ i ];

			if ( !extrudeByPath ) {

				v( vert.x, vert.y, amount / steps * s );

			} else {

				v( vert.x, vert.y + extrudePts[ s - 1 ].y, extrudePts[ s - 1 ].x );

			}

		}

	}


	// Add bevel segments planes

	for ( b = 1; b <= bevelSegments; b ++ ) {

		t = b / bevelSegments;
		z = bevelThickness * t;
		bs = bevelSize * ( 1-Math.sin ( ( 1 - t ) * Math.PI/2 ) );

		// contract shape

		for ( i = 0, il = contour.length; i < il; i++ ) {

			vert = scalePt( contour[ i ], contourCentroid, bs, false );
			v( vert.x, vert.y,  amount + z);

		}

		// expand holes

		for ( h = 0, hl = holes.length; h < hl; h++ ) {

			ahole = holes[ h ];

			for ( i = 0, il = ahole.length; i < il; i++ ) {

				vert = scalePt( ahole[ i ], holesCentroids[h], bs, true );

				if ( !extrudeByPath ) {

					v( vert.x, vert.y,  amount + z );

				} else {

					v( vert.x, vert.y + extrudePts[ steps - 1 ].y, extrudePts[ steps - 1 ].x +z );

				}

			}

		}

	}


	////
	///   Handle Faces
	////

	// not used anywhere
	// var layers = ( steps + bevelSegments * 2 ) * vlen;

	// Bottom faces

	if ( bevelEnabled ) {

		var layer = 0 ; // steps + 1
		var offset = vlen * layer;

		for ( i = 0; i < flen; i ++ ) {

			face = faces[ i ];
			f3( face[ 2 ]+ offset, face[ 1 ]+ offset, face[ 0 ] + offset );

		}

		layer = steps + bevelSegments * 2;
		offset = vlen * layer;

		// Top faces

		for ( i = 0; i < flen; i ++ ) {

			face = faces[ i ];
			f3( face[ 0 ] + offset, face[ 1 ] + offset, face[ 2 ] + offset );

		}

	} else {

		for ( i = 0; i < flen; i++ ) {

			face = faces[ i ];
			f3( face[ 2 ], face[ 1 ], face[ 0 ] );

		}

		// Top faces

		for ( i = 0; i < flen; i ++ ) {

			face = faces[ i ];
			f3( face[ 0 ] + vlen * steps, face[ 1 ] + vlen * steps, face[ 2 ] + vlen * steps );

		}

	}

	var tmpPt;
	var j, k, l, m;

	var layeroffset = 0;

	// Sides faces

	sidewalls( contour );
	layeroffset += contour.length;

	for ( h = 0, hl = holes.length;  h < hl; h ++ ) {

		ahole = holes[ h ];
		sidewalls( ahole );

		//, true
		layeroffset += ahole.length;

	}

	// Create faces for the z-sides of the shape

	function sidewalls( contour ) {

		i = contour.length;

		while ( --i >= 0 ) {

			tmpPt = contour[ i ];

			j = i;
			k = i - 1;

			if ( k < 0 ) k = contour.length - 1;

			//console.log('b', i,j, i-1, k,vertices.length);

			var s = 0;

			for ( s = 0; s < ( steps  + bevelSegments * 2 ); s ++ ) {

				var slen1 = vlen * s;
				var slen2 = vlen * ( s + 1 );

				f4( layeroffset + j + slen1, layeroffset + k + slen1, layeroffset + k + slen2, layeroffset + j + slen2 );

			}

		}

	}

	// UVs to be added

	this.computeCentroids();
	this.computeFaceNormals();
	//this.computeVertexNormals();

	function v( x, y, z ) {

		scope.vertices.push( new THREE.Vertex( new THREE.Vector3( x, y, z ) ) );

	}

	function f3( a, b, c ) {
		a += shapesOffset;
		b += shapesOffset;
		c += shapesOffset;

<<<<<<< HEAD
		scope.faces.push( new THREE.Face3( a, b, c ) );
=======
		// if ( reverse ) { // Can now be removed
		//
		// 		scope.faces.push( new THREE.Face3( c, b, a ) );
		//
		// 	} else {
		//
		 		scope.faces.push( new THREE.Face3( a, b, c ) );
		//
		// 	}
>>>>>>> f72cec85

	}

	function f4( a, b, c, d ) {
		
		a += shapesOffset;
		b += shapesOffset;
		c += shapesOffset;
		d += shapesOffset;

 		scope.faces.push( new THREE.Face4( a, b, c, d ) );

	}

};

<|MERGE_RESOLUTION|>--- conflicted
+++ resolved
@@ -3,7 +3,6 @@
  * Creates extruded geometry from a path shape.
  **/
 
-<<<<<<< HEAD
 THREE.ExtrudeGeometry = function( shapes, options ) {
 	
 	THREE.Geometry.call( this );
@@ -32,16 +31,7 @@
 
 	var bevelThickness = options.bevelThickness !== undefined ? options.bevelThickness : 6; // 10
 	var bevelSize = options.bevelSize !== undefined ? options.bevelSize : bevelThickness; // 8 
-=======
-THREE.ExtrudeGeometry = function ( shape, options ) {
-
-	var amount = options.amount !== undefined ? options.amount : 100;
-
-	// todo: bevel
-
-	var bevelThickness = options.bevelThickness !== undefined ? options.bevelThickness : 8; // 10
-	var bevelSize = options.bevelSize !== undefined ? options.bevelSize : bevelThickness; // 8
->>>>>>> f72cec85
+
 	var bevelEnabled = options.bevelEnabled !== undefined ? options.bevelEnabled : true; // false
 	var bevelSegments = options.bevelSegments !== undefined ? options.bevelSegments : 3;
 
@@ -65,38 +55,20 @@
 
 
 	// TODO, extrude by path's tangents? also via 3d path?
-<<<<<<< HEAD
-	
-=======
-
-	THREE.Geometry.call( this );
-
->>>>>>> f72cec85
+
 	// Variables initalization
 
 	var ahole, h, hl; // looping of holes
 	var scope = this;
 	var bevelPoints = [];
-<<<<<<< HEAD
 	
 	var shapesOffset = this.vertices.length;
-	
-
-	// getPoints
-	var shapePoints = shape.extractAllPoints(false, 8);
-	// false for getPoints | true for getSpacedPoints() for points with equal divisions
-	
-    var vertices = shapePoints.shape; 
-	var holes =  shapePoints.holes;
-	
-=======
 
 	var shapePoints = shape.extractAllPoints(); // use shape.extractAllSpacedPoints() for points with equal divisions
 
     var vertices = shapePoints.shape;
 	var holes = shapePoints.holes;
 
->>>>>>> f72cec85
 	var reverse = !THREE.Shape.Utils.isClockWise( vertices ) ;
 
 	if ( reverse ) {
@@ -189,24 +161,20 @@
 		return vectorFromCentroid.multiplyScalar( adj ).addSelf( centroid );
 
 	}
-<<<<<<< HEAD
+
+
 	
 	function scalePt2 (pt, vec, size ) {
 		//return vec.clone().multiplyScalar( size ).addSelf( pt );
 		return pt.clone().addSelf(vec.clone().multiplyScalar( size ));
 	}
 	
-=======
-
->>>>>>> f72cec85
 
 	var b, bs, t, z,
 		vert, vlen = vertices.length,
 		face, flen = faces.length,
 		cont, clen = contour.length;
 
-<<<<<<< HEAD
-	var bs;
 	
 	//------
 	// Find directions for point movement
@@ -293,8 +261,6 @@
 	
 	
 	
-=======
->>>>>>> f72cec85
 	// Loop bevelSegments, 1 for the front, 1 for the back
 
 	for ( b = bevelSegments; b > 0; b -- ) {
@@ -303,26 +269,16 @@
 		z = bevelThickness * t;
 
 		// Formula could probably be simplified
-<<<<<<< HEAD
-		//bs = bevelSize * (1-Math.sin ((1-t) * Math.PI/2 )) ; //bevelSize * t ;
-		bs = bevelSize * t ;
+		bs = bevelSize * (1-Math.sin ((1-t) * Math.PI/2 )) ; //bevelSize * t ;
+		//bs = bevelSize * t ;
 		
 		// contract shape
 		for ( i = 0, il = contour.length; i < il; i++ ) {
 
 			vert = scalePt2(contour[i], contourMovements[i], bs);
+			//vert = scalePt( contour[ i ], contourCentroid, bs, false );
 			v( vert.x, vert.y,  - z);
-=======
-
-		bs = bevelSize * ( 1 - Math.sin ( ( 1 - t ) * Math.PI/2 ) ) ; // bevelSize * t ;
-
-		// contract shape
-
-		for ( i = 0, il = contour.length; i < il; i ++ ) {
-
-			vert = scalePt( contour[ i ], contourCentroid, bs, false );
-			v( vert.x, vert.y, -z );
->>>>>>> f72cec85
+
 
 		}
 
@@ -330,32 +286,20 @@
 
 		for ( h = 0, hl = holes.length; h < hl; h++ ) {
 
-<<<<<<< HEAD
 			ahole = holes[h];
 			oneHoleMovements = holesMovements[h];
 			
 			for ( i = 0, il = ahole.length; i < il; i++ ) {
 
 				vert = scalePt2(ahole[i], oneHoleMovements[i], bs);
-=======
-			ahole = holes[ h ];
-
-			for ( i = 0, il = ahole.length; i < il; i++ ) {
-
-				vert = scalePt( ahole[ i ], holesCentroids[ h ], bs, true );
->>>>>>> f72cec85
+				//vert = scalePt( ahole[ i ], holesCentroids[ h ], bs, true );
+
 				v( vert.x, vert.y,  -z );
 
 			}
 
 		}
-<<<<<<< HEAD
-		
-		
-		
-=======
-
->>>>>>> f72cec85
+
 	}
 
 
@@ -570,19 +514,8 @@
 		b += shapesOffset;
 		c += shapesOffset;
 
-<<<<<<< HEAD
 		scope.faces.push( new THREE.Face3( a, b, c ) );
-=======
-		// if ( reverse ) { // Can now be removed
-		//
-		// 		scope.faces.push( new THREE.Face3( c, b, a ) );
-		//
-		// 	} else {
-		//
-		 		scope.faces.push( new THREE.Face3( a, b, c ) );
-		//
-		// 	}
->>>>>>> f72cec85
+
 
 	}
 
