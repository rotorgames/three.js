/**
 * @author mikael emtinger / http://gomo.se/
 * @author alteredq / http://alteredqualia.com/
 */

THREE.RollControls = function ( object, domElement ) {

	this.object = object;
	this.domElement = ( domElement !== undefined ) ? domElement : document;

	// API

	this.mouseLook = true;
	this.autoForward = false;

	this.lookSpeed = 1;
	this.movementSpeed = 1;
	this.rollSpeed = 1;

	this.constrainVertical = [ -0.9, 0.9 ];

	// disable default target object behavior

	this.object.matrixAutoUpdate = false;

	// internals

	this.forward = new THREE.Vector3( 0, 0, 1 );
	this.roll = 0;

	var xTemp = new THREE.Vector3();
	var yTemp = new THREE.Vector3();
	var zTemp = new THREE.Vector3();
	var rollMatrix = new THREE.Matrix4();

	var doRoll = false, rollDirection = 1, forwardSpeed = 0, sideSpeed = 0, upSpeed = 0;

	var mouseX = 0, mouseY = 0;

	var windowHalfX = 0;
	var windowHalfY = 0;

	//

	this.handleResize = function () {

		windowHalfX = window.innerWidth / 2;
		windowHalfY = window.innerHeight / 2;

	};

	// custom update

	this.update = function ( delta ) {

		if ( this.mouseLook ) {

			var actualLookSpeed = delta * this.lookSpeed;

			this.rotateHorizontally( actualLookSpeed * mouseX );
			this.rotateVertically( actualLookSpeed * mouseY );

		}

		var actualSpeed = delta * this.movementSpeed;
		var forwardOrAuto = ( forwardSpeed > 0 || ( this.autoForward && ! ( forwardSpeed < 0 ) ) ) ? 1 : forwardSpeed;

		this.object.translateZ( -actualSpeed * forwardOrAuto );
		this.object.translateX( actualSpeed * sideSpeed );
		this.object.translateY( actualSpeed * upSpeed );

		if( doRoll ) {

			this.roll += this.rollSpeed * delta * rollDirection;

		}

		// cap forward up / down

		if( this.forward.y > this.constrainVertical[ 1 ] ) {

			this.forward.y = this.constrainVertical[ 1 ];
			this.forward.normalize();

		} else if( this.forward.y < this.constrainVertical[ 0 ] ) {

			this.forward.y = this.constrainVertical[ 0 ];
			this.forward.normalize();

		}


		// construct unrolled camera matrix

		zTemp.copy( this.forward );
		yTemp.set( 0, 1, 0 );

		xTemp.cross( yTemp, zTemp ).normalize();
		yTemp.cross( zTemp, xTemp ).normalize();

		this.object.matrix.elements[0] = xTemp.x; this.object.matrix.elements[4] = yTemp.x; this.object.matrix.elements[8] = zTemp.x;
		this.object.matrix.elements[1] = xTemp.y; this.object.matrix.elements[5] = yTemp.y; this.object.matrix.elements[9] = zTemp.y;
		this.object.matrix.elements[2] = xTemp.z; this.object.matrix.elements[6] = yTemp.z; this.object.matrix.elements[10] = zTemp.z;

		// calculate roll matrix

		rollMatrix.identity();
		rollMatrix.elements[0] = Math.cos( this.roll ); rollMatrix.elements[4] = -Math.sin( this.roll );
		rollMatrix.elements[1] = Math.sin( this.roll ); rollMatrix.elements[5] =  Math.cos( this.roll );

		// multiply camera with roll

		this.object.matrix.multiplySelf( rollMatrix );
		this.object.matrixWorldNeedsUpdate = true;

		// set position

		this.object.matrix.elements[12] = this.object.position.x;
		this.object.matrix.elements[13] = this.object.position.y;
		this.object.matrix.elements[14] = this.object.position.z;


	};

	this.translateX = function ( distance ) {

		this.object.position.x += this.object.matrix.elements[0] * distance;
		this.object.position.y += this.object.matrix.elements[1] * distance;
		this.object.position.z += this.object.matrix.elements[2] * distance;

	};

	this.translateY = function ( distance ) {

		this.object.position.x += this.object.matrix.elements[4] * distance;
		this.object.position.y += this.object.matrix.elements[5] * distance;
		this.object.position.z += this.object.matrix.elements[6] * distance;

	};

	this.translateZ = function ( distance ) {

		this.object.position.x -= this.object.matrix.elements[8] * distance;
		this.object.position.y -= this.object.matrix.elements[9] * distance;
		this.object.position.z -= this.object.matrix.elements[10] * distance;

	};


	this.rotateHorizontally = function ( amount ) {

		// please note that the amount is NOT degrees, but a scale value

		xTemp.set( this.object.matrix.elements[0], this.object.matrix.elements[1], this.object.matrix.elements[2] );
		xTemp.multiplyScalar( amount );

		this.forward.subSelf( xTemp );
		this.forward.normalize();

	};

	this.rotateVertically = function ( amount ) {

		// please note that the amount is NOT degrees, but a scale value

		yTemp.set( this.object.matrix.elements[4], this.object.matrix.elements[5], this.object.matrix.elements[6] );
		yTemp.multiplyScalar( amount );

		this.forward.addSelf( yTemp );
		this.forward.normalize();

	};

	function onKeyDown( event ) {

<<<<<<< HEAD
		event.preventDefault();
=======
		//event.preventDefault();
>>>>>>> ddbf4e1c

		switch ( event.keyCode ) {

			case 38: /*up*/
			case 87: /*W*/ forwardSpeed = 1; break;

			case 37: /*left*/
			case 65: /*A*/ sideSpeed = -1; break;

			case 40: /*down*/
			case 83: /*S*/ forwardSpeed = -1; break;

			case 39: /*right*/
			case 68: /*D*/ sideSpeed = 1; break;

			case 81: /*Q*/ doRoll = true; rollDirection = 1; break;
			case 69: /*E*/ doRoll = true; rollDirection = -1; break;

			case 82: /*R*/ upSpeed = 1; break;
			case 70: /*F*/ upSpeed = -1; break;

		}

	};

	function onKeyUp( event ) {

		switch( event.keyCode ) {

			case 38: /*up*/
			case 87: /*W*/ forwardSpeed = 0; break;

			case 37: /*left*/
			case 65: /*A*/ sideSpeed = 0; break;

			case 40: /*down*/
			case 83: /*S*/ forwardSpeed = 0; break;

			case 39: /*right*/
			case 68: /*D*/ sideSpeed = 0; break;

			case 81: /*Q*/ doRoll = false; break;
			case 69: /*E*/ doRoll = false; break;

			case 82: /*R*/ upSpeed = 0; break;
			case 70: /*F*/ upSpeed = 0; break;

		}

	};

	function onMouseMove( event ) {

		mouseX = ( event.clientX - windowHalfX ) / window.innerWidth;
		mouseY = ( event.clientY - windowHalfY ) / window.innerHeight;

	};

	function onMouseDown ( event ) {

		event.preventDefault();
		event.stopPropagation();

		switch ( event.button ) {

			case 0: forwardSpeed = 1; break;
			case 2: forwardSpeed = -1; break;

		}

	};

	function onMouseUp ( event ) {

		event.preventDefault();
		event.stopPropagation();

		switch ( event.button ) {

			case 0: forwardSpeed = 0; break;
			case 2: forwardSpeed = 0; break;

		}

	};

	this.domElement.addEventListener( 'contextmenu', function ( event ) { event.preventDefault(); }, false );

	this.domElement.addEventListener( 'mousemove', onMouseMove, false );
	this.domElement.addEventListener( 'mousedown', onMouseDown, false );
	this.domElement.addEventListener( 'mouseup', onMouseUp, false );
	this.domElement.addEventListener( 'keydown', onKeyDown, false );
	this.domElement.addEventListener( 'keyup', onKeyUp, false );

	this.handleResize();

};<|MERGE_RESOLUTION|>--- conflicted
+++ resolved
@@ -173,11 +173,7 @@
 
 	function onKeyDown( event ) {
 
-<<<<<<< HEAD
-		event.preventDefault();
-=======
 		//event.preventDefault();
->>>>>>> ddbf4e1c
 
 		switch ( event.keyCode ) {
 
